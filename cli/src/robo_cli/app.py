--- conflicted
+++ resolved
@@ -153,26 +153,6 @@
             env = environment.ensure()
             env["RC_LOG_OUTPUT_STDOUT"] = "1"
 
-<<<<<<< HEAD
-        env["RC_LOG_OUTPUT_STDOUT"] = "1"
-        proc = Process(
-            [
-                "python",
-                "-m",
-                "robo",
-                "list",
-                "tasks.py",
-            ],
-            env=env,
-        )
-
-        try:
-            stdout, _ = proc.run()
-            tasks = json.loads(stdout)
-        except ProcessError as err:
-            console.print(err.stderr)
-            raise typer.Exit(code=1)
-=======
         with console.status("Parsing tasks"):
             proc = Process(
                 [
@@ -191,7 +171,6 @@
             except ProcessError as err:
                 console.print(err.stderr)
                 raise typer.Exit(code=1)
->>>>>>> cd2e673c
 
         taskname = tasks[0]["name"]
 
