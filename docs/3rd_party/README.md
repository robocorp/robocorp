--- conflicted
+++ resolved
@@ -13,12 +13,9 @@
 - [BeautifulSoup: "Scrape web pages with ease"](./beautifulsoup4/README.md)
 - [Boto3: "Interact with AWS services programatically"](./boto3/README.md)
 - [Numpy: "Collection of mathematical functions to operate on arrays and matrices"](./numpy/README.md)
-<<<<<<< HEAD
 - [PDF: "Extract or modify information from PDFs"](./pdf/README.md)
-=======
 - [Pendulum: "Simplifying Python datetime and timezone handling"](./pendulum/README.md)
 - [Simple-Salesforce: "Automate Salesforce programatically"](./simple-salesforce/README.md)
->>>>>>> 2a22d83f
 - ...
 
 
