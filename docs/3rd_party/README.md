# Recommended 3rd-party libraries

The libraries we collect here are some of the most used in the Python ecosystem and automation in general.
We collect enough documentation here so that human and LLM "users" can find the original documentation and sources.
For some libraries, we can also provide basic helper snippets, and in case we get enough requests, or the snippets get
bigger, we will consider creating fully-fledged wrapper libraries.

- [Requests: "Requests: HTTP for Humans™"](./requests/README.md)
- [Selenium: "[..] automates browsers. That's it!"](./selenium/README.md)
- [Pandas: "Used for working with data sets"](./pandas/README.md)
- [Cryptography: "Secure your application"](./cryptography/README.md)
- [Psutil: "Utilitary for system monitoring and management"](./psutil/README.md)
- [BeautifulSoup: "Scrape web pages with ease"](./beautifulsoup4/README.md)
- [Boto3: "Interact with AWS services programatically"](./boto3/README.md)
- [Numpy: "Collection of mathematical functions to operate on arrays and matrices"](./numpy/README.md)
- [PDF: "Extract or modify information from PDFs"](./pdf/README.md)
- [Pendulum: "Simplifying Python datetime and timezone handling"](./pendulum/README.md)
- [Simple-Salesforce: "Automate Salesforce programatically"](./simple-salesforce/README.md)
<<<<<<< HEAD
- [PyOTP: "Tool for secure one-time passwords"](./pyotp/README.md)
=======
- [Gspread: "Python interface for Google Sheets"](./gspread/README.md)
- [ORMs: "Talk with the databases"](./orm/README.md)
>>>>>>> 041f9f7b
- ...


> AI/LLM's are quite good with the most used Python libaries:<br/>
👉 Try asking [ReMark](https://chat.robocorp.com)<|MERGE_RESOLUTION|>--- conflicted
+++ resolved
@@ -16,12 +16,9 @@
 - [PDF: "Extract or modify information from PDFs"](./pdf/README.md)
 - [Pendulum: "Simplifying Python datetime and timezone handling"](./pendulum/README.md)
 - [Simple-Salesforce: "Automate Salesforce programatically"](./simple-salesforce/README.md)
-<<<<<<< HEAD
 - [PyOTP: "Tool for secure one-time passwords"](./pyotp/README.md)
-=======
 - [Gspread: "Python interface for Google Sheets"](./gspread/README.md)
 - [ORMs: "Talk with the databases"](./orm/README.md)
->>>>>>> 041f9f7b
 - ...
 
 
