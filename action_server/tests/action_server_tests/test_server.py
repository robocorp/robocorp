import json
import time
from pathlib import Path

import pytest
from action_server_tests.fixtures import ActionServerClient, ActionServerProcess


def test_action_server_starts(action_server_process: ActionServerProcess, tmpdir):
    action_server_process.start(db_file="server.db")
    assert action_server_process.port > 0
    assert action_server_process.host == "localhost"

    p = Path(str(tmpdir)) / ".robocorp_action_server"
    assert p.exists()
    assert (p / "server.db").exists()


def test_action_server_in_memory_db(action_server_process: ActionServerProcess, tmpdir):
    action_server_process.start()  # Default is starting in-memory
    assert action_server_process.port > 0
    assert action_server_process.host == "localhost"

    p = Path(str(tmpdir)) / ".robocorp_action_server"
    assert p.exists()
    assert not (p / "server.db").exists()


def test_schema_request_no_actions_registered(
    client: ActionServerClient, data_regression
) -> None:
    openapi_json = client.get_openapi_json()
    data_regression.check(json.loads(openapi_json))


def test_bad_return_on_no_conda(
    action_server_process: ActionServerProcess,
    client: ActionServerClient,
) -> None:
    from action_server_tests.fixtures import get_in_resources

    calculator = get_in_resources("no_conda", "calculator")
    action_server_process.start(
        db_file="server.db",
        cwd=calculator,
        actions_sync=True,
        timeout=300,
    )
    found = client.post_error("api/actions/calculator/bad-return-none/run", 500)
    assert found.json()["message"] == (
        "Error in action. Expected return type: string. "
        "Found return type: <class 'NoneType'> (value: None)."
    )


def test_import_no_conda(
    action_server_process: ActionServerProcess,
    data_regression,
    str_regression,
    tmpdir,
    action_server_datadir: Path,
    client: ActionServerClient,
) -> None:
    from action_server_tests.fixtures import robocorp_action_server_run

    from robocorp.action_server._database import Database
    from robocorp.action_server._models import Action, load_db

    action_server_datadir.mkdir(parents=True, exist_ok=True)
    db_path = action_server_datadir / "server.db"
    assert not db_path.exists()

    calculator = Path(tmpdir) / "v1" / "calculator" / "action_calculator.py"
    calculator.parent.mkdir(parents=True, exist_ok=True)
    calculator.write_text(
        """
from robocorp.actions import action

@action
def calculator_sum(v1: float, v2: float) -> float:
    return v1 + v2
"""
    )

    robocorp_action_server_run(
        [
            "import",
            f"--dir={calculator.parent}",
            "--db-file=server.db",
            "-v",
            "--datadir",
            action_server_datadir,
        ],
        returncode=0,
    )

    db: Database
    with load_db(db_path) as db:
        with db.connect():
            actions = db.all(Action)
            assert len(actions) == 1

    calculator.write_text(
        """
from robocorp.actions import action

@action
def calculator_sum(v1: str, v2: str) -> str:
    return v1 + v2
    
@action
def another_action(a1: str, a2: str) -> str:
    return a1 + a2
"""
    )

    robocorp_action_server_run(
        [
            "import",
            f"--dir={calculator.parent}",
            "--db-file=server.db",
            "-v",
            "--datadir",
            action_server_datadir,
        ],
        returncode=0,
    )

    with load_db(db_path) as db:
        action_name_to_schema = {}
        with db.connect():
            actions = db.all(Action)
            assert len(actions) == 2
            for action in actions:
                action_name_to_schema[action.name] = action.input_schema
                assert action.enabled

    data_regression.check(
        action_name_to_schema, basename="test_import_no_conda_schema1"
    )

    calculator.write_text(
        """
from robocorp.actions import action

@action
def calculator_sum(v1: float, v2: float) -> float:
    return v1 + v2
"""
    )

    action_server_process.start(
        actions_sync=True, cwd=calculator.parent, db_file="server.db"
    )
    # At this point the `another_action` is in the db, but it should be
    # disabled.

    # Check that it doesn't appear in the open api spec.
    str_regression.check(json.dumps(json.loads(client.get_openapi_json()), indent=4))

    action_server_process.stop()

    with load_db(db_path) as db:
        action_name_to_enabled = {}
        with db.connect():
            actions = db.all(Action)
            assert len(actions) == 2
            for action in actions:
                action_name_to_enabled[action.name] = action.enabled

    assert action_name_to_enabled == {"calculator_sum": True, "another_action": False}


def test_import(
    action_server_process: ActionServerProcess,
    data_regression,
    base_case,
    client: ActionServerClient,
) -> None:
    from robocorp.action_server._database import Database, str_to_datetime
    from robocorp.action_server._models import Run, RunStatus, load_db

    openapi_json = client.get_openapi_json()
    data_regression.check(json.loads(openapi_json))

    db_path = base_case.db_path

    found = client.post_get_str("api/actions/greeter/greet/run", {"name": "Foo"})
    assert found == '"Hello Mr. Foo."', f"{found} != '\"Hello Mr. Foo.\"'"

    # 500 seems appropriate here as the user task didn't complete properly.
    client.post_error("api/actions/calculator/broken-action/run", 500)

    db: Database
    with load_db(db_path) as db:
        with db.connect():
            runs = db.all(Run)
            assert len(runs) == 2
            assert runs[0].status == RunStatus.PASSED
            assert runs[0].inputs == '{"name": "Foo", "title": "Mr."}'
            assert runs[0].result == '"Hello Mr. Foo."'

            assert runs[1].status == RunStatus.FAILED
            assert runs[1].inputs == "{}"
            assert runs[1].result is None

            for run in runs:
                assert (
                    run.run_time is not None and run.run_time > 0 and run.run_time < 100
                )

                # Just check that it works.
                str_to_datetime(run.start_time)

            # Check for the first run (where we write a custom artifact).
            run = runs[0]

            found = client.get_json(f"api/runs/{run.id}/artifacts")
            assert sorted(x["name"] for x in found) == sorted(
                (
                    "__action_server_inputs.json",
                    "log.html",
                    "output.robolog",
                    "__action_server_output.txt",
                    "__action_server_result.json",
                    "subdir/myfile.txt",
                )
            )

            # Multiple text files
            found = client.get_json(
                f"api/runs/{run.id}/artifacts/text-content",
                params={
                    "artifact_names": [
                        "__action_server_output.txt",
                        "output.robolog",
                    ]
                },
            )
            assert len(found) == 2
            assert (
                "Collecting task greet from: greeter_task.py"
                in found["__action_server_output.txt"]
            )
            assert '"PASS"' in found["output.robolog"]

            # Multiple given regexp
            found = client.get_json(
                f"api/runs/{run.id}/artifacts/text-content",
                params={"artifact_name_regexp": "__action_server.*"},
            )
            assert len(found) == 3

            # Just a single binary artifact
            found = client.get_str(
                f"api/runs/{run.id}/artifacts/binary-content",
                params={
                    "artifact_name": [
                        "__action_server_output.txt",
                    ]
                },
            )

            assert "Collecting task greet from: greeter_task.py" in found


def test_routes(action_server_process: ActionServerProcess, data_regression):
    from action_server_tests.sample_data import ACTION, ACTION_PACKAGE, RUN, RUN2

    from robocorp.action_server._database import Database
    from robocorp.action_server._models import create_db

    action_server_process.datadir.mkdir(parents=True, exist_ok=True)
    db_path = action_server_process.datadir / "server.db"
    db: Database
    with create_db(db_path) as db:
        with db.transaction():
            db.insert(ACTION_PACKAGE)
            db.insert(ACTION)
            db.insert(RUN)
            db.insert(RUN2)

    action_server_process.start(db_file="server.db")

    client = ActionServerClient(action_server_process)
    openapi_json = client.get_openapi_json()
    spec = json.loads(openapi_json)
    data_regression.check(spec)

    runs = client.get_json("/api/runs")
    assert len(runs) == 2
    run0 = client.get_json(f"/api/runs/{runs[0]['id']}")
    assert run0["id"] == runs[0]["id"]

    client.get_error("/api/runs/bad-run-id", 404)


def test_server_url_flag(action_server_process: ActionServerProcess, data_regression):
    action_server_process.start(additional_args=["--server-url=https://foo.bar"])

    client = ActionServerClient(action_server_process)
    openapi_json = client.get_openapi_json()
    spec = json.loads(openapi_json)
    data_regression.check(spec)


<<<<<<< HEAD
def test_auth_routes(action_server_process: ActionServerProcess, data_regression):
    from action_server_tests.fixtures import get_in_resources

    pack = get_in_resources("no_conda", "greeter")
    action_server_process.start(
        cwd=pack,
        actions_sync=True,
        db_file="server.db",
        additional_args=["--api-key=Foo"],
    )

    client = ActionServerClient(action_server_process)
    openapi_json = client.get_openapi_json()
    spec = json.loads(openapi_json)
    data_regression.check(spec)

    client.post_error("api/actions/greeter/greet/run", 403)

    found = client.post_get_str(
        "api/actions/greeter/greet/run",
        {"name": "Foo"},
        {"Authorization": "Bearer Foo"},
    )
    assert found == '"Hello Mr. Foo."', f"{found} != '\"Hello Mr. Foo.\"'"
=======
def test_server_process_pool(
    action_server_process: ActionServerProcess, data_regression
):
    from action_server_tests.fixtures import get_in_resources

    no_conda_dir = get_in_resources("no_conda")

    action_server_process.start(
        cwd=no_conda_dir,
        actions_sync=True,
        db_file="server.db",
        add_shutdown_api=True,
        min_processes=1,
        max_processes=2,
        reuse_processes=True,
    )
>>>>>>> 622cc0e9


def test_subprocesses_killed(
    action_server_process: ActionServerProcess, client: ActionServerClient
):
    from concurrent.futures import TimeoutError

    import requests
    from action_server_tests.fixtures import get_in_resources

    from robocorp.action_server._robo_utils.run_in_thread import run_in_thread

    no_conda_dir = get_in_resources("no_conda")
    action_server_process.start(
        cwd=no_conda_dir, actions_sync=True, db_file="server.db", add_shutdown_api=True
    )

    def request_in_thread():
        return requests.post(
            client.build_full_url("api/actions/no-conda/neverending-action/run"),
            json={},
        )

    fut = run_in_thread(request_in_thread)
    with pytest.raises(TimeoutError):
        fut.result(0.5)

    import psutil

    p = psutil.Process(action_server_process.process.pid)
    children_processes = list(p.children(recursive=True))

    # The first shutdown will not really shutdown while there are connections
    # open, so, a timeout is given to forcefully do the shutdown.
    requests.post(client.build_full_url("api/shutdown/"), params={"timeout": 5})
    request_result = fut.result(10)
    assert request_result.status_code == 500

    times = 4
    for i in range(times):

        def is_process_alive(pid):
            # Note: the process may be a zombie process in Linux
            # (althought it's killed it remains in that state
            # because we're monitoring it).
            try:
                proc = psutil.Process(pid)
                if proc.status() == psutil.STATUS_ZOMBIE:
                    return False
            except psutil.NoSuchProcess:
                return False
            return True

        for process in children_processes:
            if is_process_alive(process.pid):
                if i == times - 1:
                    raise AssertionError(
                        f"Process: {process} - {process.cmdline()} is still running."
                    )
                else:
                    time.sleep(0.2)
                    break
        else:
            return  # Ok, everything worked


def test_import_task_options(
    action_server_process: ActionServerProcess,
    data_regression,
    str_regression,
    tmpdir,
    action_server_datadir: Path,
    client: ActionServerClient,
) -> None:
    from action_server_tests.fixtures import robocorp_action_server_run

    from robocorp.action_server._database import Database
    from robocorp.action_server._models import Action, load_db

    action_server_datadir.mkdir(parents=True, exist_ok=True)
    db_path = action_server_datadir / "server.db"
    assert not db_path.exists()

    calculator = Path(tmpdir) / "v1" / "calculator" / "action_calculator.py"
    calculator.parent.mkdir(parents=True, exist_ok=True)
    calculator.write_text(
        """
from robocorp.actions import action

@action
def calculator_sum(v1: float, v2: float) -> float:
    return v1 + v2
"""
    )

    robocorp_action_server_run(
        [
            "import",
            f"--dir={calculator.parent}",
            "--db-file=server.db",
            "-v",
            "--datadir",
            action_server_datadir,
        ],
        returncode=0,
    )

    db: Database
    with load_db(db_path) as db:
        with db.connect():
            actions = db.all(Action)
            assert len(actions) == 1
            assert actions[0].is_consequential is None

    calculator.write_text(
        """
from robocorp.actions import action

@action(is_consequential=True)
def calculator_sum(v1: str, v2: str) -> str:
    return v1 + v2
"""
    )

    robocorp_action_server_run(
        [
            "import",
            f"--dir={calculator.parent}",
            "--db-file=server.db",
            "-v",
            "--datadir",
            action_server_datadir,
        ],
        returncode=0,
    )

    with load_db(db_path) as db:
        with db.connect():
            actions = db.all(Action)
            assert len(actions) == 1
            assert actions[0].is_consequential is True

    calculator.write_text(
        """
from robocorp.actions import action

@action(is_consequential=False)
def calculator_sum(v1: str, v2: str) -> str:
    return v1 + v2
"""
    )

    robocorp_action_server_run(
        [
            "import",
            f"--dir={calculator.parent}",
            "--db-file=server.db",
            "-v",
            "--datadir",
            action_server_datadir,
        ],
        returncode=0,
    )

    with load_db(db_path) as db:
        with db.connect():
            actions = db.all(Action)
            assert len(actions) == 1
            assert actions[0].is_consequential is False<|MERGE_RESOLUTION|>--- conflicted
+++ resolved
@@ -304,7 +304,6 @@
     data_regression.check(spec)
 
 
-<<<<<<< HEAD
 def test_auth_routes(action_server_process: ActionServerProcess, data_regression):
     from action_server_tests.fixtures import get_in_resources
 
@@ -329,7 +328,8 @@
         {"Authorization": "Bearer Foo"},
     )
     assert found == '"Hello Mr. Foo."', f"{found} != '\"Hello Mr. Foo.\"'"
-=======
+
+
 def test_server_process_pool(
     action_server_process: ActionServerProcess, data_regression
 ):
@@ -346,7 +346,6 @@
         max_processes=2,
         reuse_processes=True,
     )
->>>>>>> 622cc0e9
 
 
 def test_subprocesses_killed(
