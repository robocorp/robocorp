--- conflicted
+++ resolved
@@ -133,20 +133,15 @@
 
 
 def handle_session_payload(
-    session_payload: SessionPayload, api_key: str | None, expose_url: str, datadir: str
+    session_payload: SessionPayload,  expose_url: str, datadir: str
 ):
     url = f"https://{session_payload.sessionId}.{expose_url}"
-    log.info(f"🌍 URL: {url}")
-    if api_key is not None:
-        log.info(
-            f'🔑 Add following header api authorization header to run actions: {{ "Authorization": "Bearer {api_key}" }}'  # noqa
-        )
+    log.info(f"  🌍 Public URL: {url}\n")
     new_expose_session = get_expose_session(session_payload)
     write_expose_session_json(
         datadir=datadir,
         expose_session_json=ExposeSessionJson(
             expose_session=new_expose_session,
-            api_key=api_key,
             url=url,
         ),
     )
@@ -154,27 +149,8 @@
 
 def handle_body_payload(
     payload: BodyPayload,
-    api_key: str | None,
     base_url: str,
 ):
-    if payload.path != "/openapi.json" and api_key is not None:
-        if payload.headers.get("authorization") != f"Bearer {api_key}":
-            log.error("Request failed because the API key is invalid.")
-            return json.dumps(
-                {
-                    "requestId": payload.requestId,
-                    "response": json.dumps(
-                        {
-                            "error": {
-                                "code": "INVALID_API_KEY",
-                                "message": "The API key is invalid.",
-                            },
-                        }
-                    ),
-                    "status": 403,
-                }
-            )
-
     response: requests.Response = forward_request(base_url=base_url, payload=payload)
     return json.dumps(
         {
@@ -241,23 +217,8 @@
                         case {"sessionId": _, "sessionSecret": _}:
                             try:
                                 session_payload = SessionPayload(**data)
-<<<<<<< HEAD
                                 handle_session_payload(
-                                    session_payload, api_key, expose_url, datadir
-=======
-
-                                url = (
-                                    f"https://{session_payload.sessionId}.{expose_url}"
-                                )
-                                log.info(f"  🌍 Public URL: {url}\n")
-                                new_expose_session = get_expose_session(session_payload)
-                                write_expose_session_json(
-                                    datadir=datadir,
-                                    expose_session_json=ExposeSessionJson(
-                                        expose_session=new_expose_session,
-                                        url=url,
-                                    ),
->>>>>>> b51c6373
+                                    session_payload, expose_url, datadir
                                 )
                             except ValidationError as e:
                                 if not session_payload:
@@ -266,28 +227,9 @@
                                 pass
                         case _:
                             try:
-<<<<<<< HEAD
                                 body_payload = BodyPayload(**data)
                                 response = handle_body_payload(
-                                    body_payload, api_key, f"http://{host}:{port}"
-=======
-                                payload = BodyPayload(**data)
-                                base_url = f"http://{host}:{port}"
-                                response: requests.Response = forward_request(
-                                    base_url=base_url, payload=payload
-                                )
-                                await ws.send(
-                                    json.dumps(
-                                        {
-                                            "requestId": payload.requestId,
-                                            "response": json.dumps(
-                                                response.json(),
-                                                indent=2,
-                                            ),
-                                            "status": response.status_code,
-                                        }
-                                    )
->>>>>>> b51c6373
+                                    body_payload, f"http://{host}:{port}"
                                 )
                                 await ws.send(response)
                             except ValidationError as e:
