<<<<<<< HEAD
import { ChangeEvent, FC, FormEvent, useCallback, useEffect, useMemo, useState } from 'react';
import { Button, Checkbox, Form, Input } from '@robocorp/components';

import { Action, ActionPackage, InputProperty, InputPropertyType } from '~/lib/types';
import { useActionServerContext } from '~/lib/actionServerContext';
import { useLocalStorage } from '~/lib/useLocalStorage';
import { useActionRunMutation } from '~/queries/actions';
import { toKebabCase } from '~/lib/helpers';
import { ActionRunResult } from './ActionRunResult';
=======
import { FC, FormEvent, ReactNode, useCallback, useEffect, useState } from 'react';
import {
  Box,
  Button,
  Checkbox,
  Form,
  Header,
  Input,
  Select,
  Typography,
} from '@robocorp/components';

import { runAction } from '~/lib/requestData';
import { Action, ActionPackage, AsyncLoaded } from '~/lib/types';
import { Code } from '~/components';
import { toKebabCase, stringifyResult } from '~/lib/helpers';
import { useActionServerContext } from '~/lib/actionServerContext';
import { useLocalStorage } from '~/lib/useLocalStorage';
import { formDatatoPayload, propertiesToFormData, PropertyFormData } from '~/lib/formData';
>>>>>>> 853eb293

type Props = {
  action: Action;
  actionPackage: ActionPackage;
};

<<<<<<< HEAD
const convertType = (v: string, valueType: InputPropertyType): string | number | boolean => {
  switch (valueType) {
    case InputPropertyType.NUMBER:
      return parseFloat(v);
    case InputPropertyType.INTEGER:
      return parseInt(v, 10);
    case InputPropertyType.BOOLEAN:
      if (v === 'False') {
        return false;
      }
      if (v === 'True') {
        return true;
      }
      throw new Error(`Unable to convert: ${v} to a boolean.`);
    case InputPropertyType.STRING:
    default:
      return v;
  }
};

type InputSchema = {
  required: string[] | undefined; // May be undefined if there are no required entries.
  properties: Record<string, InputProperty>;
=======
type RunResult = string | number | boolean | undefined;

const dataLoadedInitial: AsyncLoaded<RunResult> = {
  data: undefined,
  isPending: false,
};

const Item: FC<{ children?: ReactNode; title?: string; name: string }> = ({
  children,
  title,
  name,
}) => {
  const indent = name.split('.').length - 1;
  return (
    <Box pl={indent * 16}>
      {title && (
        <Typography mb="$8" variant="display.small">
          {title}
        </Typography>
      )}
      {children}
    </Box>
  );
>>>>>>> 853eb293
};

export const ActionRun: FC<Props> = ({ action, actionPackage }) => {
  const [apiKey, setApiKey] = useLocalStorage<string>('api-key', '');
  const { serverConfig } = useActionServerContext();
<<<<<<< HEAD
  const [formData, setFormData] = useState<FormDataEntry[]>([]);
  const { mutate: runAction, isPending, isSuccess, data, reset } = useActionRunMutation();
=======
  const [formData, setFormData] = useState<PropertyFormData[]>([]);
  const [result, setResult] = useState<AsyncLoaded<RunResult>>(dataLoadedInitial);
>>>>>>> 853eb293

  useEffect(() => {
    setFormData(propertiesToFormData(JSON.parse(action.input_schema)));
  }, [action, actionPackage]);

  const handleInputChange = useCallback(
<<<<<<< HEAD
    (e: ChangeEvent<HTMLInputElement>, index: number) => {
      setFormData((curr) => {
        const output = [...curr];
        const [, field] = output[index];

        if (field.type === InputPropertyType.BOOLEAN) {
          output[index][2] = e.target.checked ? 'True' : 'False';
        } else {
          output[index][2] = e.target.value;
        }
        return output;
      });
      reset();
=======
    (value: string, index: number) => {
      setFormData((curr) => curr.map((item, idx) => (idx === index ? { ...item, value } : item)));
      setResult(dataLoadedInitial);
>>>>>>> 853eb293
    },
    [action, actionPackage, formData],
  );

  const onSubmit = useCallback(
    (e: FormEvent) => {
      e.preventDefault();
<<<<<<< HEAD

      const useData = formData.map(([key, field, value]) => {
        return [key, convertType(value, field.type)];
      });

      runAction({
        actionPackageName: toKebabCase(actionPackage.name),
        actionName: toKebabCase(action.name),
        args: Object.fromEntries(useData),
        apiKey: serverConfig?.auth_enabled ? apiKey : undefined,
      });
    },
    [formData, action, actionPackage, serverConfig, apiKey],
=======
      if (action?.name && actionPackage?.name) {
        runAction(
          toKebabCase(actionPackage.name),
          toKebabCase(action.name),
          formDatatoPayload(formData),
          setResult,
          serverConfig?.auth_enabled ? apiKey : undefined,
        );
      }
    },
    [action, actionPackage, formData],
>>>>>>> 853eb293
  );

  return (
    <Form busy={isPending} onSubmit={onSubmit}>
      {serverConfig?.auth_enabled && (
        <Form.Fieldset>
          <Input
            label="API Key"
            type="password"
            value={apiKey}
            onChange={(e) => setApiKey(e.target.value)}
          />
        </Form.Fieldset>
      )}
      <Form.Fieldset>
        {formData.map((item, index) => {
          const title = `${item.property.title}${item.required ? ' *' : ''}`;

          switch (item.property.type) {
            case 'boolean':
              return (
                <Item title={item.title} name={item.name} key={item.name}>
                  <Checkbox
                    key={item.name}
                    label={title}
                    description={item.property.description}
                    checked={item.value === 'True'}
                    required={item.required}
                    onChange={(e) => handleInputChange(e.target.checked ? 'True' : 'False', index)}
                  />
                </Item>
              );
            case 'number':
            case 'integer':
              return (
                <Item title={item.title} name={item.name} key={item.name}>
                  <Input
                    key={item.name}
                    label={title}
                    description={item.property.description}
                    required={item.required}
                    value={item.value}
                    type="number"
                    onChange={(e) => handleInputChange(e.target.value, index)}
                  />
                </Item>
              );
            case 'object':
              return (
                <Item title={item.title} name={item.name} key={item.name}>
                  <Input
                    key={item.name}
                    label={title}
                    description={item.property.description}
                    required={item.required}
                    value={item.value}
                    rows={4}
                    onChange={(e) => handleInputChange(e.target.value, index)}
                  />
                </Item>
              );
            case 'enum':
              return (
                <Item title={item.title} name={item.name} key={item.name}>
                  <Select
                    key={item.name}
                    label={title}
                    description={item.property.description}
                    required={item.required}
                    value={item.value}
                    items={item.options?.map((value) => ({ label: value, value })) || []}
                    onChange={(e) => handleInputChange(e, index)}
                  />
                </Item>
              );
            case 'string':
            default:
              return (
                <Item title={item.title} name={item.name} key={item.name}>
                  <Input
                    key={item.name}
                    label={title}
                    description={item.property.description}
                    rows={1}
                    required={item.required}
                    value={item.value}
                    onChange={(e) => handleInputChange(e.target.value, index)}
                  />
                </Item>
              );
          }
        })}
      </Form.Fieldset>
      <Button.Group align="right">
        <Button loading={isPending} type="submit" variant="primary">
          Run
        </Button>
      </Button.Group>
      {isSuccess && <ActionRunResult result={data.response} runId={data.runId} />}
    </Form>
  );
};<|MERGE_RESOLUTION|>--- conflicted
+++ resolved
@@ -1,70 +1,17 @@
-<<<<<<< HEAD
-import { ChangeEvent, FC, FormEvent, useCallback, useEffect, useMemo, useState } from 'react';
-import { Button, Checkbox, Form, Input } from '@robocorp/components';
+import { FC, FormEvent, ReactNode, useCallback, useEffect, useState } from 'react';
+import { Box, Button, Checkbox, Form, Input, Select, Typography } from '@robocorp/components';
 
-import { Action, ActionPackage, InputProperty, InputPropertyType } from '~/lib/types';
-import { useActionServerContext } from '~/lib/actionServerContext';
-import { useLocalStorage } from '~/lib/useLocalStorage';
-import { useActionRunMutation } from '~/queries/actions';
+import { Action, ActionPackage } from '~/lib/types';
 import { toKebabCase } from '~/lib/helpers';
-import { ActionRunResult } from './ActionRunResult';
-=======
-import { FC, FormEvent, ReactNode, useCallback, useEffect, useState } from 'react';
-import {
-  Box,
-  Button,
-  Checkbox,
-  Form,
-  Header,
-  Input,
-  Select,
-  Typography,
-} from '@robocorp/components';
-
-import { runAction } from '~/lib/requestData';
-import { Action, ActionPackage, AsyncLoaded } from '~/lib/types';
-import { Code } from '~/components';
-import { toKebabCase, stringifyResult } from '~/lib/helpers';
 import { useActionServerContext } from '~/lib/actionServerContext';
 import { useLocalStorage } from '~/lib/useLocalStorage';
 import { formDatatoPayload, propertiesToFormData, PropertyFormData } from '~/lib/formData';
->>>>>>> 853eb293
+import { useActionRunMutation } from '~/queries/actions';
+import { ActionRunResult } from './ActionRunResult';
 
 type Props = {
   action: Action;
   actionPackage: ActionPackage;
-};
-
-<<<<<<< HEAD
-const convertType = (v: string, valueType: InputPropertyType): string | number | boolean => {
-  switch (valueType) {
-    case InputPropertyType.NUMBER:
-      return parseFloat(v);
-    case InputPropertyType.INTEGER:
-      return parseInt(v, 10);
-    case InputPropertyType.BOOLEAN:
-      if (v === 'False') {
-        return false;
-      }
-      if (v === 'True') {
-        return true;
-      }
-      throw new Error(`Unable to convert: ${v} to a boolean.`);
-    case InputPropertyType.STRING:
-    default:
-      return v;
-  }
-};
-
-type InputSchema = {
-  required: string[] | undefined; // May be undefined if there are no required entries.
-  properties: Record<string, InputProperty>;
-=======
-type RunResult = string | number | boolean | undefined;
-
-const dataLoadedInitial: AsyncLoaded<RunResult> = {
-  data: undefined,
-  isPending: false,
 };
 
 const Item: FC<{ children?: ReactNode; title?: string; name: string }> = ({
@@ -83,44 +30,22 @@
       {children}
     </Box>
   );
->>>>>>> 853eb293
 };
 
 export const ActionRun: FC<Props> = ({ action, actionPackage }) => {
   const [apiKey, setApiKey] = useLocalStorage<string>('api-key', '');
   const { serverConfig } = useActionServerContext();
-<<<<<<< HEAD
-  const [formData, setFormData] = useState<FormDataEntry[]>([]);
+  const [formData, setFormData] = useState<PropertyFormData[]>([]);
   const { mutate: runAction, isPending, isSuccess, data, reset } = useActionRunMutation();
-=======
-  const [formData, setFormData] = useState<PropertyFormData[]>([]);
-  const [result, setResult] = useState<AsyncLoaded<RunResult>>(dataLoadedInitial);
->>>>>>> 853eb293
 
   useEffect(() => {
     setFormData(propertiesToFormData(JSON.parse(action.input_schema)));
   }, [action, actionPackage]);
 
   const handleInputChange = useCallback(
-<<<<<<< HEAD
-    (e: ChangeEvent<HTMLInputElement>, index: number) => {
-      setFormData((curr) => {
-        const output = [...curr];
-        const [, field] = output[index];
-
-        if (field.type === InputPropertyType.BOOLEAN) {
-          output[index][2] = e.target.checked ? 'True' : 'False';
-        } else {
-          output[index][2] = e.target.value;
-        }
-        return output;
-      });
-      reset();
-=======
     (value: string, index: number) => {
       setFormData((curr) => curr.map((item, idx) => (idx === index ? { ...item, value } : item)));
-      setResult(dataLoadedInitial);
->>>>>>> 853eb293
+      reset();
     },
     [action, actionPackage, formData],
   );
@@ -128,33 +53,15 @@
   const onSubmit = useCallback(
     (e: FormEvent) => {
       e.preventDefault();
-<<<<<<< HEAD
-
-      const useData = formData.map(([key, field, value]) => {
-        return [key, convertType(value, field.type)];
-      });
 
       runAction({
         actionPackageName: toKebabCase(actionPackage.name),
         actionName: toKebabCase(action.name),
-        args: Object.fromEntries(useData),
+        args: formDatatoPayload(formData),
         apiKey: serverConfig?.auth_enabled ? apiKey : undefined,
       });
     },
-    [formData, action, actionPackage, serverConfig, apiKey],
-=======
-      if (action?.name && actionPackage?.name) {
-        runAction(
-          toKebabCase(actionPackage.name),
-          toKebabCase(action.name),
-          formDatatoPayload(formData),
-          setResult,
-          serverConfig?.auth_enabled ? apiKey : undefined,
-        );
-      }
-    },
     [action, actionPackage, formData],
->>>>>>> 853eb293
   );
 
   return (
