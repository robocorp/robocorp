<<<<<<< HEAD
import { FC, FormEvent, ReactNode, useCallback, useEffect, useMemo, useState } from 'react';
=======
/* eslint-disable react/no-array-index-key */
import { FC, FormEvent, ReactNode, useCallback, useEffect, useState } from 'react';
>>>>>>> f58d0e31
import {
  Box,
  Button,
  Checkbox,
<<<<<<< HEAD
  Form,
  Input,
  Select,
  Switch,
  Typography,
} from '@robocorp/components';
=======
  Divider,
  Form,
  Input,
  Select,
  Typography,
} from '@robocorp/components';
import { IconBolt } from '@robocorp/icons/iconic';
>>>>>>> f58d0e31

import { Action, ActionPackage } from '~/lib/types';
import { debounce, toKebabCase } from '~/lib/helpers';
import { useActionServerContext } from '~/lib/actionServerContext';
import { useLocalStorage } from '~/lib/useLocalStorage';
import {
  formDatatoPayload,
  propertiesToFormData,
  PropertyFormData,
  PropertyFormDataType,
} from '~/lib/formData';
import { useActionRunMutation } from '~/queries/actions';
import { Code } from '~/components/Code';
import { ActionRunResult } from './ActionRunResult';

type Props = {
  action: Action;
  actionPackage: ActionPackage;
};

const Item: FC<{ children?: ReactNode; title?: string; name: string }> = ({
  children,
  title,
  name,
}) => {
  const indent = name.split('.').length - 1;
  return (
    <Box pl={indent * 8}>
      {title && (
        <Typography mb="$8" variant="display.small">
          {title}
        </Typography>
      )}
      {children}
    </Box>
  );
};

const ItemArray: FC<{ children?: ReactNode; title?: string; name: string }> = ({
  children,
  title,
  name,
}) => {
  const indent = name.split('.').length - 2;
  return (
    <Box display="flex" justifyContent="space-between" pl={indent * 16}>
      <Typography mb="$8" variant="display.small">
        {title}
      </Typography>
      {children}
    </Box>
  );
};

export const ActionRun: FC<Props> = ({ action, actionPackage }) => {
  const [apiKey, setApiKey] = useLocalStorage<string>('api-key', '');
  const { serverConfig } = useActionServerContext();
  const [formData, setFormData] = useState<PropertyFormData[]>([]);
  const { mutate: runAction, isPending, isSuccess, data, reset } = useActionRunMutation();

  const [useRawJSON, setUseRawJSON] = useState<boolean>(false);
  const [errorJSON, setErrorJSON] = useState<string>();

  useEffect(() => {
    setFormData(propertiesToFormData(JSON.parse(action.input_schema)));
  }, [action, actionPackage]);

  const handleInputChange = useCallback((value: PropertyFormDataType, index: number) => {
    setFormData((curr) => curr.map((item, idx) => (idx === index ? { ...item, value } : item)));
    reset();
  }, []);

  const onAddRow = (index: number) => {
    setFormData((curr) => {
      let row: PropertyFormData[] = JSON.parse(JSON.stringify(curr[index].value));

      const depth = curr[index].name.split('.').length + 1;

      const lastIndex =
        curr
          .findLast((item) => item.name.startsWith(curr[index].name))
          ?.name.split('.')
          .slice(depth - 1)[0] || '0';

      const newIndex = parseInt(lastIndex, 10) + 1;

      row = row.map((item) => {
        const suffix = item.name.split('.').slice(depth).join('.');
        const newName = `${curr[index].name}.${newIndex}${suffix ? `.${suffix}` : suffix}`;

        return {
          ...item,
          name: newName,
        };
      });

      let indexAt = index + 1;

      for (let i = index; i <= curr.length - 1; i += 1) {
        if (curr[i].name.startsWith(curr[index].name)) {
          indexAt = i + 1;
        } else {
          break;
        }
      }

      if (Array.isArray(row)) {
        return [...curr.slice(0, indexAt), ...row, ...curr.slice(indexAt)];
      }

      return curr;
    });
  };

  const onSubmit = useCallback(
    (e: FormEvent) => {
      e.preventDefault();

      runAction({
        actionPackageName: toKebabCase(actionPackage.name),
        actionName: toKebabCase(action.name),
        args: formDatatoPayload(formData),
        apiKey: serverConfig?.auth_enabled ? apiKey : undefined,
      });
    },
    [action, actionPackage, formData, apiKey, serverConfig],
  );

  const onCodeChange = useCallback(
    (code: string) => {
      try {
        setErrorJSON(undefined);
        const rawInputData = JSON.parse(code as string);
        const tempForm = [...formData];

        Object.entries(rawInputData).forEach(([key, val]) => {
          const foundFormItem = tempForm.find(
            (elem) => elem.name.toLowerCase() === key.toLowerCase(),
          );
          if (foundFormItem) {
            const foundFormItemIndex = tempForm.findIndex(
              (elem) => elem.name.toLowerCase() === key.toLowerCase(),
            );
            tempForm[foundFormItemIndex] = { ...foundFormItem, value: val as string };
          }
        });

        debounce(() => setFormData([...tempForm]), 750)();
      } catch (e) {
        setErrorJSON('Validating JSON syntax failed. Please verify the input and try again.');
      }
    },
    [formData],
  );

  const rawJSONInput = useMemo(() => {
    try {
      if (formData.length === 0) {
        return 'No input data...';
      }
      // eslint-disable-next-line @typescript-eslint/no-explicit-any
      const output: { [key: string]: any } = {};
      formData.forEach((prop) => {
        switch (prop.property.type) {
          case 'boolean':
            output[prop.name.toLowerCase()] = prop.value.toLowerCase() === 'true';
            break;
          case 'number':
          case 'integer':
            output[prop.name.toLowerCase()] = parseFloat(prop.value);
            break;
          case 'object':
            output[prop.name.toLowerCase()] = JSON.parse(prop.value);
            break;
          case 'enum':
          default:
            output[prop.name.toLowerCase()] = prop.value;
            break;
        }
      });
      return JSON.stringify(output, null, 4);
    } catch (e) {
      return 'There was an error while parsing form data...';
    }
  }, [formData]);

  return (
    <Form busy={isPending} onSubmit={onSubmit}>
      {serverConfig?.auth_enabled && (
        <Form.Fieldset>
          <Input
            label="API Key"
            type="password"
            value={apiKey}
            onChange={(e) => setApiKey(e.target.value)}
          />
        </Form.Fieldset>
      )}
      <Form.Fieldset>
        {useRawJSON ? (
          <Code
            lang="json"
            aria-label="Run JSON input"
            value={rawJSONInput}
            onChange={onCodeChange}
            error={errorJSON}
            readOnly={false}
          />
        ) : (
          formData.map((item, index) => {
            const title = `${item.property.title}${item.required ? ' *' : ''}`;

<<<<<<< HEAD
            switch (item.property.type) {
              case 'boolean':
                return (
                  <Item title={item.title} name={item.name} key={item.name}>
                    <Checkbox
                      key={item.name}
                      label={title}
                      description={item.property.description}
                      checked={item.value === 'True'}
                      required={item.required}
                      onChange={(e) =>
                        handleInputChange(e.target.checked ? 'True' : 'False', index)
                      }
                    />
                  </Item>
                );
              case 'number':
              case 'integer':
                return (
                  <Item title={item.title} name={item.name} key={item.name}>
                    <Input
                      key={item.name}
                      label={title}
                      description={item.property.description}
                      required={item.required}
                      value={item.value}
                      type="number"
                      onChange={(e) => handleInputChange(e.target.value, index)}
                    />
                  </Item>
                );
              case 'object':
                return (
                  <Item title={item.title} name={item.name} key={item.name}>
                    <Input
                      key={item.name}
                      label={title}
                      description={item.property.description}
                      required={item.required}
                      value={item.value}
                      rows={4}
                      onChange={(e) => handleInputChange(e.target.value, index)}
                    />
                  </Item>
                );
              case 'enum':
                return (
                  <Item title={item.title} name={item.name} key={item.name}>
                    <Select
                      key={item.name}
                      label={title}
                      description={item.property.description}
                      required={item.required}
                      value={item.value}
                      items={item.options?.map((value) => ({ label: value, value })) || []}
                      onChange={(e) => handleInputChange(e, index)}
                    />
                  </Item>
                );
              case 'string':
              default:
                return (
                  <Item title={item.title} name={item.name} key={item.name}>
                    <Input
                      key={item.name}
                      label={title}
                      description={item.property.description}
                      rows={1}
                      required={item.required}
                      value={item.value}
                      onChange={(e) => handleInputChange(e.target.value, index)}
                    />
                  </Item>
                );
            }
          })
        )}
      </Form.Fieldset>
      <Button.Group align="right" justifyContent="space-between" alignItems="center" pb={16}>
        <Button loading={isPending} type="submit" variant="primary">
          Run
=======
          switch (item.property.type) {
            case 'boolean':
              return (
                <Item title={item.title} name={item.name} key={item.name}>
                  <Checkbox
                    label={title}
                    description={item.property.description}
                    checked={typeof item.value === 'boolean' && item.value}
                    required={item.required}
                    onChange={(e) => handleInputChange(e.target.checked, index)}
                  />
                </Item>
              );
            case 'number':
            case 'integer':
              return (
                <Item title={item.title} name={item.name} key={item.name}>
                  <Input
                    label={title}
                    description={item.property.description}
                    required={item.required}
                    value={typeof item.value === 'number' ? item.value.toString() : '0'}
                    type="number"
                    onChange={(e) => handleInputChange(e.target.value, index)}
                  />
                </Item>
              );
            case 'object':
              return (
                <Item title={item.title} name={item.name} key={item.name}>
                  <Input
                    label={title}
                    description={item.property.description}
                    required={item.required}
                    value={typeof item.value === 'object' ? JSON.stringify(item.value) : '{}'}
                    rows={4}
                    onChange={(e) => handleInputChange(e.target.value, index)}
                  />
                </Item>
              );
            case 'enum':
              return (
                <Item title={item.title} name={item.name} key={item.name}>
                  <Select
                    label={title}
                    description={item.property.description}
                    required={item.required}
                    value={typeof item.value === 'string' ? item.value : JSON.stringify(item.value)}
                    items={item.options?.map((value) => ({ label: value, value })) || []}
                    onChange={(e) => handleInputChange(e, index)}
                  />
                </Item>
              );
            case 'array':
              return (
                <ItemArray title={item.title} name={item.name} key={item.name}>
                  <Button type="button" onClick={() => onAddRow(index)} size="small">
                    Add row
                  </Button>
                </ItemArray>
              );
            case 'string':
            default:
              return (
                <Item title={item.title} name={item.name} key={item.name}>
                  <Input
                    label={item.title}
                    description={item.property.description}
                    rows={1}
                    required={item.required}
                    value={typeof item.value === 'string' ? item.value : JSON.stringify(item.value)}
                    onChange={(e) => handleInputChange(e.target.value, index)}
                  />
                </Item>
              );
          }
        })}
      </Form.Fieldset>
      <Button.Group align="right" marginBottom={16}>
        <Button
          loading={isPending}
          type="submit"
          variant="primary"
          icon={IconBolt}
          style={{ width: '160px' }}
        >
          {isPending ? 'Executing...' : 'Execute Action'}
>>>>>>> f58d0e31
        </Button>
        <Switch
          label=""
          value="Use JSON"
          checked={useRawJSON}
          onChange={(e) => setUseRawJSON(e.target.checked)}
        />
      </Button.Group>
      <Divider />
      {isSuccess && (
        <ActionRunResult
          result={data.response}
          runId={data.runId}
          outputSchemaType={JSON.parse(action.output_schema) as { type: string }}
        />
      )}
    </Form>
  );
};<|MERGE_RESOLUTION|>--- conflicted
+++ resolved
@@ -1,21 +1,8 @@
-<<<<<<< HEAD
 import { FC, FormEvent, ReactNode, useCallback, useEffect, useMemo, useState } from 'react';
-=======
-/* eslint-disable react/no-array-index-key */
-import { FC, FormEvent, ReactNode, useCallback, useEffect, useState } from 'react';
->>>>>>> f58d0e31
 import {
   Box,
   Button,
   Checkbox,
-<<<<<<< HEAD
-  Form,
-  Input,
-  Select,
-  Switch,
-  Typography,
-} from '@robocorp/components';
-=======
   Divider,
   Form,
   Input,
@@ -23,7 +10,6 @@
   Typography,
 } from '@robocorp/components';
 import { IconBolt } from '@robocorp/icons/iconic';
->>>>>>> f58d0e31
 
 import { Action, ActionPackage } from '~/lib/types';
 import { debounce, toKebabCase } from '~/lib/helpers';
@@ -236,89 +222,6 @@
           formData.map((item, index) => {
             const title = `${item.property.title}${item.required ? ' *' : ''}`;
 
-<<<<<<< HEAD
-            switch (item.property.type) {
-              case 'boolean':
-                return (
-                  <Item title={item.title} name={item.name} key={item.name}>
-                    <Checkbox
-                      key={item.name}
-                      label={title}
-                      description={item.property.description}
-                      checked={item.value === 'True'}
-                      required={item.required}
-                      onChange={(e) =>
-                        handleInputChange(e.target.checked ? 'True' : 'False', index)
-                      }
-                    />
-                  </Item>
-                );
-              case 'number':
-              case 'integer':
-                return (
-                  <Item title={item.title} name={item.name} key={item.name}>
-                    <Input
-                      key={item.name}
-                      label={title}
-                      description={item.property.description}
-                      required={item.required}
-                      value={item.value}
-                      type="number"
-                      onChange={(e) => handleInputChange(e.target.value, index)}
-                    />
-                  </Item>
-                );
-              case 'object':
-                return (
-                  <Item title={item.title} name={item.name} key={item.name}>
-                    <Input
-                      key={item.name}
-                      label={title}
-                      description={item.property.description}
-                      required={item.required}
-                      value={item.value}
-                      rows={4}
-                      onChange={(e) => handleInputChange(e.target.value, index)}
-                    />
-                  </Item>
-                );
-              case 'enum':
-                return (
-                  <Item title={item.title} name={item.name} key={item.name}>
-                    <Select
-                      key={item.name}
-                      label={title}
-                      description={item.property.description}
-                      required={item.required}
-                      value={item.value}
-                      items={item.options?.map((value) => ({ label: value, value })) || []}
-                      onChange={(e) => handleInputChange(e, index)}
-                    />
-                  </Item>
-                );
-              case 'string':
-              default:
-                return (
-                  <Item title={item.title} name={item.name} key={item.name}>
-                    <Input
-                      key={item.name}
-                      label={title}
-                      description={item.property.description}
-                      rows={1}
-                      required={item.required}
-                      value={item.value}
-                      onChange={(e) => handleInputChange(e.target.value, index)}
-                    />
-                  </Item>
-                );
-            }
-          })
-        )}
-      </Form.Fieldset>
-      <Button.Group align="right" justifyContent="space-between" alignItems="center" pb={16}>
-        <Button loading={isPending} type="submit" variant="primary">
-          Run
-=======
           switch (item.property.type) {
             case 'boolean':
               return (
@@ -406,7 +309,6 @@
           style={{ width: '160px' }}
         >
           {isPending ? 'Executing...' : 'Execute Action'}
->>>>>>> f58d0e31
         </Button>
         <Switch
           label=""
