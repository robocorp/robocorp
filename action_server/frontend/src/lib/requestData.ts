--- conflicted
+++ resolved
@@ -99,12 +99,7 @@
     this.modelContainer = modelContainer;
     this.sio = new WebsocketConn(`${baseUrlWs}/api/ws`);
 
-<<<<<<< HEAD
     this.sio.on('echo', () => {
-=======
-    // eslint-disable-next-line @typescript-eslint/no-unused-vars
-    this.sio.on('echo', (echoVal: string) => {
->>>>>>> f98345ef
       // console.log('echo val was', echoVal);
     });
 
@@ -154,12 +149,8 @@
         // of the first items.
         for (let i = 0; i < runsModel.data.length; i += 1) {
           if (runId === runsModel.data[i].id) {
-<<<<<<< HEAD
-            const newRun = { ...runsModel.data[i], ...changes };
-=======
             const runData = runsModel.data[i];
             const newRun = { ...runData, ...changes };
->>>>>>> f98345ef
             const newRunData = runsModel.data.slice();
             newRunData[i] = newRun;
             this.modelContainer.onModelUpdated(ModelType.RUNS, {
